--- conflicted
+++ resolved
@@ -7,14 +7,10 @@
 #ifndef CORE_CALCULATOR_H_
 #define CORE_CALCULATOR_H_
 /* Internal Includes */
-<<<<<<< HEAD
 // IDW: Removed 2020-04-20 as we want static linking so no need for exporting
-// #include "Core/ExportControl.h"
-=======
 #include "Core/BaseClasses/ObjectWithStructure.h"
 #include "Core/BaseClasses/StateHandableObject.h"
-#include "Core/ExportControl.h"
->>>>>>> bb7cc4fd
+// #include "Core/ExportControl.h"
 /* External Includes */
 #include <string>
 
